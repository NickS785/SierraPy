--- conflicted
+++ resolved
@@ -157,13 +157,7 @@
 
         if preflight_peek:
             filtered_periods: List[RollPeriod] = []
-<<<<<<< HEAD
-            total_periods = len(periods)
-            for idx, period in enumerate(periods):
-                is_last_period = idx == total_periods - 1
-=======
             for period in periods:
->>>>>>> 20497578
                 try:
                     with FastScidReader(str(period.contract.file_path), read_only=True).open() as reader:
                         try:
@@ -188,15 +182,7 @@
 
                 if period_end_ms_exclusive is not None and first_ms >= period_end_ms_exclusive:
                     continue
-<<<<<<< HEAD
-                if (
-                    period_start_ms is not None
-                    and last_ms < period_start_ms
-                    and not is_last_period
-                ):
-=======
                 if period_start_ms is not None and last_ms < period_start_ms:
->>>>>>> 20497578
                     continue
 
                 filtered_periods.append(period)
